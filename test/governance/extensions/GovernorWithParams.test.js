const { expectEvent } = require('@openzeppelin/test-helpers');
const { expect } = require('chai');
const ethSigUtil = require('eth-sig-util');
const Wallet = require('ethereumjs-wallet').default;
const { fromRpcSig } = require('ethereumjs-util');

const Enums = require('../../helpers/enums');
<<<<<<< HEAD
const { getChainId } = require('../../helpers/chainid');
const { EIP712Domain } = require('../../helpers/eip712');
=======
const { getDomain, domainType } = require('../../helpers/eip712');
>>>>>>> 1642b663
const { GovernorHelper } = require('../../helpers/governance');

const Governor = artifacts.require('$GovernorWithParamsMock');
const CallReceiver = artifacts.require('CallReceiverMock');

const rawParams = {
  uintParam: web3.utils.toBN('42'),
  strParam: 'These are my params',
};

const encodedParams = web3.eth.abi.encodeParameters(['uint256', 'string'], Object.values(rawParams));

const TOKENS = [
  { Token: artifacts.require('$ERC20Votes'), mode: 'blocknumber' },
  { Token: artifacts.require('$ERC20VotesTimestampMock'), mode: 'timestamp' },
];

contract('GovernorWithParams', function (accounts) {
  const [owner, proposer, voter1, voter2, voter3, voter4] = accounts;

  const name = 'OZ-Governor';
  const tokenName = 'MockToken';
  const tokenSymbol = 'MTKN';
  const tokenSupply = web3.utils.toWei('100');
  const votingDelay = web3.utils.toBN(4);
  const votingPeriod = web3.utils.toBN(16);
  const value = web3.utils.toWei('1');

<<<<<<< HEAD
  beforeEach(async function () {
    this.chainId = await getChainId();
    this.token = await Token.new(tokenName, tokenSymbol, tokenName, version);
    this.mock = await Governor.new(name, this.token.address);
    this.receiver = await CallReceiver.new();

    this.helper = new GovernorHelper(this.mock);

    await web3.eth.sendTransaction({ from: owner, to: this.mock.address, value });

    await this.token.$_mint(owner, tokenSupply);
    await this.helper.delegate({ token: this.token, to: voter1, value: web3.utils.toWei('10') }, { from: owner });
    await this.helper.delegate({ token: this.token, to: voter2, value: web3.utils.toWei('7') }, { from: owner });
    await this.helper.delegate({ token: this.token, to: voter3, value: web3.utils.toWei('5') }, { from: owner });
    await this.helper.delegate({ token: this.token, to: voter4, value: web3.utils.toWei('2') }, { from: owner });

    // default proposal
    this.proposal = this.helper.setProposal(
      [
        {
          target: this.receiver.address,
          value,
          data: this.receiver.contract.methods.mockFunction().encodeABI(),
        },
      ],
      '<proposal description>',
    );
  });

  it('deployment check', async function () {
    expect(await this.mock.name()).to.be.equal(name);
    expect(await this.mock.token()).to.be.equal(this.token.address);
    expect(await this.mock.votingDelay()).to.be.bignumber.equal(votingDelay);
    expect(await this.mock.votingPeriod()).to.be.bignumber.equal(votingPeriod);
  });

  it('nominal is unaffected', async function () {
    await this.helper.propose({ from: proposer });
    await this.helper.waitForSnapshot();
    await this.helper.vote({ support: Enums.VoteType.For, reason: 'This is nice' }, { from: voter1 });
    await this.helper.vote({ support: Enums.VoteType.For }, { from: voter2 });
    await this.helper.vote({ support: Enums.VoteType.Against }, { from: voter3 });
    await this.helper.vote({ support: Enums.VoteType.Abstain }, { from: voter4 });
    await this.helper.waitForDeadline();
    await this.helper.execute();

    expect(await this.mock.hasVoted(this.proposal.id, owner)).to.be.equal(false);
    expect(await this.mock.hasVoted(this.proposal.id, voter1)).to.be.equal(true);
    expect(await this.mock.hasVoted(this.proposal.id, voter2)).to.be.equal(true);
    expect(await web3.eth.getBalance(this.mock.address)).to.be.bignumber.equal('0');
    expect(await web3.eth.getBalance(this.receiver.address)).to.be.bignumber.equal(value);
  });

  it('Voting with params is properly supported', async function () {
    await this.helper.propose({ from: proposer });
    await this.helper.waitForSnapshot();

    const weight = new BN(web3.utils.toWei('7')).sub(rawParams.uintParam);

    const tx = await this.helper.vote(
      {
        support: Enums.VoteType.For,
        reason: 'no particular reason',
        params: encodedParams,
      },
      { from: voter2 },
    );

    expectEvent(tx, 'CountParams', { ...rawParams });
    expectEvent(tx, 'VoteCastWithParams', {
      voter: voter2,
      proposalId: this.proposal.id,
      support: Enums.VoteType.For,
      weight,
      reason: 'no particular reason',
      params: encodedParams,
    });

    const votes = await this.mock.proposalVotes(this.proposal.id);
    expect(votes.forVotes).to.be.bignumber.equal(weight);
  });

  it('Voting with params by signature is properly supported', async function () {
    const voterBySig = Wallet.generate();
    const voterBySigAddress = web3.utils.toChecksumAddress(voterBySig.getAddressString());

    const signature = async message => {
      return fromRpcSig(
        ethSigUtil.signTypedMessage(voterBySig.getPrivateKey(), {
          data: {
            types: {
              EIP712Domain,
              ExtendedBallot: [
                { name: 'proposalId', type: 'uint256' },
                { name: 'support', type: 'uint8' },
                { name: 'reason', type: 'string' },
                { name: 'params', type: 'bytes' },
              ],
=======
  for (const { mode, Token } of TOKENS) {
    describe(`using ${Token._json.contractName}`, function () {
      beforeEach(async function () {
        this.chainId = await web3.eth.getChainId();
        this.token = await Token.new(tokenName, tokenSymbol, tokenName);
        this.mock = await Governor.new(name, this.token.address);
        this.receiver = await CallReceiver.new();

        this.helper = new GovernorHelper(this.mock, mode);

        await web3.eth.sendTransaction({ from: owner, to: this.mock.address, value });

        await this.token.$_mint(owner, tokenSupply);
        await this.helper.delegate({ token: this.token, to: voter1, value: web3.utils.toWei('10') }, { from: owner });
        await this.helper.delegate({ token: this.token, to: voter2, value: web3.utils.toWei('7') }, { from: owner });
        await this.helper.delegate({ token: this.token, to: voter3, value: web3.utils.toWei('5') }, { from: owner });
        await this.helper.delegate({ token: this.token, to: voter4, value: web3.utils.toWei('2') }, { from: owner });

        // default proposal
        this.proposal = this.helper.setProposal(
          [
            {
              target: this.receiver.address,
              value,
              data: this.receiver.contract.methods.mockFunction().encodeABI(),
>>>>>>> 1642b663
            },
          ],
          '<proposal description>',
        );
      });

      it('deployment check', async function () {
        expect(await this.mock.name()).to.be.equal(name);
        expect(await this.mock.token()).to.be.equal(this.token.address);
        expect(await this.mock.votingDelay()).to.be.bignumber.equal(votingDelay);
        expect(await this.mock.votingPeriod()).to.be.bignumber.equal(votingPeriod);
      });

      it('nominal is unaffected', async function () {
        await this.helper.propose({ from: proposer });
        await this.helper.waitForSnapshot();
        await this.helper.vote({ support: Enums.VoteType.For, reason: 'This is nice' }, { from: voter1 });
        await this.helper.vote({ support: Enums.VoteType.For }, { from: voter2 });
        await this.helper.vote({ support: Enums.VoteType.Against }, { from: voter3 });
        await this.helper.vote({ support: Enums.VoteType.Abstain }, { from: voter4 });
        await this.helper.waitForDeadline();
        await this.helper.execute();

        expect(await this.mock.hasVoted(this.proposal.id, owner)).to.be.equal(false);
        expect(await this.mock.hasVoted(this.proposal.id, voter1)).to.be.equal(true);
        expect(await this.mock.hasVoted(this.proposal.id, voter2)).to.be.equal(true);
        expect(await web3.eth.getBalance(this.mock.address)).to.be.bignumber.equal('0');
        expect(await web3.eth.getBalance(this.receiver.address)).to.be.bignumber.equal(value);
      });

      it('Voting with params is properly supported', async function () {
        await this.helper.propose({ from: proposer });
        await this.helper.waitForSnapshot();

        const weight = web3.utils.toBN(web3.utils.toWei('7')).sub(rawParams.uintParam);

        const tx = await this.helper.vote(
          {
            support: Enums.VoteType.For,
            reason: 'no particular reason',
            params: encodedParams,
          },
          { from: voter2 },
        );

        expectEvent(tx, 'CountParams', { ...rawParams });
        expectEvent(tx, 'VoteCastWithParams', {
          voter: voter2,
          proposalId: this.proposal.id,
          support: Enums.VoteType.For,
          weight,
          reason: 'no particular reason',
          params: encodedParams,
        });

        const votes = await this.mock.proposalVotes(this.proposal.id);
        expect(votes.forVotes).to.be.bignumber.equal(weight);
      });

      it('Voting with params by signature is properly supported', async function () {
        const voterBySig = Wallet.generate();
        const voterBySigAddress = web3.utils.toChecksumAddress(voterBySig.getAddressString());

        const signature = (contract, message) =>
          getDomain(contract)
            .then(domain => ({
              primaryType: 'ExtendedBallot',
              types: {
                EIP712Domain: domainType(domain),
                ExtendedBallot: [
                  { name: 'proposalId', type: 'uint256' },
                  { name: 'support', type: 'uint8' },
                  { name: 'reason', type: 'string' },
                  { name: 'params', type: 'bytes' },
                ],
              },
              domain,
              message,
            }))
            .then(data => ethSigUtil.signTypedMessage(voterBySig.getPrivateKey(), { data }))
            .then(fromRpcSig);

        await this.token.delegate(voterBySigAddress, { from: voter2 });

        // Run proposal
        await this.helper.propose();
        await this.helper.waitForSnapshot();

        const weight = web3.utils.toBN(web3.utils.toWei('7')).sub(rawParams.uintParam);

        const tx = await this.helper.vote({
          support: Enums.VoteType.For,
          reason: 'no particular reason',
          params: encodedParams,
          signature,
        });

        expectEvent(tx, 'CountParams', { ...rawParams });
        expectEvent(tx, 'VoteCastWithParams', {
          voter: voterBySigAddress,
          proposalId: this.proposal.id,
          support: Enums.VoteType.For,
          weight,
          reason: 'no particular reason',
          params: encodedParams,
        });

        const votes = await this.mock.proposalVotes(this.proposal.id);
        expect(votes.forVotes).to.be.bignumber.equal(weight);
      });
    });
  }
});<|MERGE_RESOLUTION|>--- conflicted
+++ resolved
@@ -5,12 +5,7 @@
 const { fromRpcSig } = require('ethereumjs-util');
 
 const Enums = require('../../helpers/enums');
-<<<<<<< HEAD
-const { getChainId } = require('../../helpers/chainid');
-const { EIP712Domain } = require('../../helpers/eip712');
-=======
 const { getDomain, domainType } = require('../../helpers/eip712');
->>>>>>> 1642b663
 const { GovernorHelper } = require('../../helpers/governance');
 
 const Governor = artifacts.require('$GovernorWithParamsMock');
@@ -32,6 +27,7 @@
   const [owner, proposer, voter1, voter2, voter3, voter4] = accounts;
 
   const name = 'OZ-Governor';
+  const version = '1';
   const tokenName = 'MockToken';
   const tokenSymbol = 'MTKN';
   const tokenSupply = web3.utils.toWei('100');
@@ -39,111 +35,11 @@
   const votingPeriod = web3.utils.toBN(16);
   const value = web3.utils.toWei('1');
 
-<<<<<<< HEAD
-  beforeEach(async function () {
-    this.chainId = await getChainId();
-    this.token = await Token.new(tokenName, tokenSymbol, tokenName, version);
-    this.mock = await Governor.new(name, this.token.address);
-    this.receiver = await CallReceiver.new();
-
-    this.helper = new GovernorHelper(this.mock);
-
-    await web3.eth.sendTransaction({ from: owner, to: this.mock.address, value });
-
-    await this.token.$_mint(owner, tokenSupply);
-    await this.helper.delegate({ token: this.token, to: voter1, value: web3.utils.toWei('10') }, { from: owner });
-    await this.helper.delegate({ token: this.token, to: voter2, value: web3.utils.toWei('7') }, { from: owner });
-    await this.helper.delegate({ token: this.token, to: voter3, value: web3.utils.toWei('5') }, { from: owner });
-    await this.helper.delegate({ token: this.token, to: voter4, value: web3.utils.toWei('2') }, { from: owner });
-
-    // default proposal
-    this.proposal = this.helper.setProposal(
-      [
-        {
-          target: this.receiver.address,
-          value,
-          data: this.receiver.contract.methods.mockFunction().encodeABI(),
-        },
-      ],
-      '<proposal description>',
-    );
-  });
-
-  it('deployment check', async function () {
-    expect(await this.mock.name()).to.be.equal(name);
-    expect(await this.mock.token()).to.be.equal(this.token.address);
-    expect(await this.mock.votingDelay()).to.be.bignumber.equal(votingDelay);
-    expect(await this.mock.votingPeriod()).to.be.bignumber.equal(votingPeriod);
-  });
-
-  it('nominal is unaffected', async function () {
-    await this.helper.propose({ from: proposer });
-    await this.helper.waitForSnapshot();
-    await this.helper.vote({ support: Enums.VoteType.For, reason: 'This is nice' }, { from: voter1 });
-    await this.helper.vote({ support: Enums.VoteType.For }, { from: voter2 });
-    await this.helper.vote({ support: Enums.VoteType.Against }, { from: voter3 });
-    await this.helper.vote({ support: Enums.VoteType.Abstain }, { from: voter4 });
-    await this.helper.waitForDeadline();
-    await this.helper.execute();
-
-    expect(await this.mock.hasVoted(this.proposal.id, owner)).to.be.equal(false);
-    expect(await this.mock.hasVoted(this.proposal.id, voter1)).to.be.equal(true);
-    expect(await this.mock.hasVoted(this.proposal.id, voter2)).to.be.equal(true);
-    expect(await web3.eth.getBalance(this.mock.address)).to.be.bignumber.equal('0');
-    expect(await web3.eth.getBalance(this.receiver.address)).to.be.bignumber.equal(value);
-  });
-
-  it('Voting with params is properly supported', async function () {
-    await this.helper.propose({ from: proposer });
-    await this.helper.waitForSnapshot();
-
-    const weight = new BN(web3.utils.toWei('7')).sub(rawParams.uintParam);
-
-    const tx = await this.helper.vote(
-      {
-        support: Enums.VoteType.For,
-        reason: 'no particular reason',
-        params: encodedParams,
-      },
-      { from: voter2 },
-    );
-
-    expectEvent(tx, 'CountParams', { ...rawParams });
-    expectEvent(tx, 'VoteCastWithParams', {
-      voter: voter2,
-      proposalId: this.proposal.id,
-      support: Enums.VoteType.For,
-      weight,
-      reason: 'no particular reason',
-      params: encodedParams,
-    });
-
-    const votes = await this.mock.proposalVotes(this.proposal.id);
-    expect(votes.forVotes).to.be.bignumber.equal(weight);
-  });
-
-  it('Voting with params by signature is properly supported', async function () {
-    const voterBySig = Wallet.generate();
-    const voterBySigAddress = web3.utils.toChecksumAddress(voterBySig.getAddressString());
-
-    const signature = async message => {
-      return fromRpcSig(
-        ethSigUtil.signTypedMessage(voterBySig.getPrivateKey(), {
-          data: {
-            types: {
-              EIP712Domain,
-              ExtendedBallot: [
-                { name: 'proposalId', type: 'uint256' },
-                { name: 'support', type: 'uint8' },
-                { name: 'reason', type: 'string' },
-                { name: 'params', type: 'bytes' },
-              ],
-=======
   for (const { mode, Token } of TOKENS) {
     describe(`using ${Token._json.contractName}`, function () {
       beforeEach(async function () {
         this.chainId = await web3.eth.getChainId();
-        this.token = await Token.new(tokenName, tokenSymbol, tokenName);
+        this.token = await Token.new(tokenName, tokenSymbol, tokenName, version);
         this.mock = await Governor.new(name, this.token.address);
         this.receiver = await CallReceiver.new();
 
@@ -164,7 +60,6 @@
               target: this.receiver.address,
               value,
               data: this.receiver.contract.methods.mockFunction().encodeABI(),
->>>>>>> 1642b663
             },
           ],
           '<proposal description>',
